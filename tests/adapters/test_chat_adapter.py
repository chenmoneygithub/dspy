--- conflicted
+++ resolved
@@ -611,7 +611,6 @@
         )
 
 
-<<<<<<< HEAD
 def test_chat_adapter_native_reasoning():
     class MySignature(dspy.Signature):
         question: str = dspy.InputField()
@@ -648,7 +647,8 @@
             {"question": "What is the capital of France?"},
         )
         assert result[0]["reasoning"] == dspy.Reasoning(content="Step-by-step thinking about the capital of France")
-=======
+
+
 def test_format_system_message():
     class MySignature(dspy.Signature):
         """Answer the question with multiple answers and scores"""
@@ -678,5 +678,4 @@
 [[ ## completed ## ]]
 In adhering to this structure, your objective is: 
         Answer the question with multiple answers and scores"""
-    assert system_message == expected_system_message
->>>>>>> ba32809e
+    assert system_message == expected_system_message
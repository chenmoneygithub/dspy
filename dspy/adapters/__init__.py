from dspy.adapters.base import Adapter
from dspy.adapters.chat_adapter import ChatAdapter
from dspy.adapters.json_adapter import JSONAdapter
from dspy.adapters.two_step_adapter import TwoStepAdapter
<<<<<<< HEAD
from dspy.adapters.types import Audio, BaseType, History, Image
=======
from dspy.adapters.types import History, Image, Audio, BaseType, Tool, ToolCalls
>>>>>>> 8fd1f615

__all__ = [
    "Adapter",
    "ChatAdapter",
    "BaseType",
    "History",
    "Image",
    "Audio",
    "JSONAdapter",
    "TwoStepAdapter",
    "Tool",
    "ToolCalls",
]<|MERGE_RESOLUTION|>--- conflicted
+++ resolved
@@ -2,11 +2,7 @@
 from dspy.adapters.chat_adapter import ChatAdapter
 from dspy.adapters.json_adapter import JSONAdapter
 from dspy.adapters.two_step_adapter import TwoStepAdapter
-<<<<<<< HEAD
-from dspy.adapters.types import Audio, BaseType, History, Image
-=======
-from dspy.adapters.types import History, Image, Audio, BaseType, Tool, ToolCalls
->>>>>>> 8fd1f615
+from dspy.adapters.types import Audio, BaseType, History, Image, Tool, ToolCalls
 
 __all__ = [
     "Adapter",

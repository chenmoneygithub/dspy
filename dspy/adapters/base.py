--- conflicted
+++ resolved
@@ -84,22 +84,16 @@
         for output in outputs:
             output_logprobs = None
             tool_calls = None
-<<<<<<< HEAD
             reasoning = None
-=======
             citations = None
->>>>>>> 9c69dedf
             text = output
 
             if isinstance(output, dict):
                 text = output["text"]
                 output_logprobs = output.get("logprobs")
                 tool_calls = output.get("tool_calls")
-<<<<<<< HEAD
                 reasoning = output.get("reasoning")
-=======
                 citations = output.get("citations")
->>>>>>> 9c69dedf
 
             if text:
                 value = self.parse(processed_signature, text)

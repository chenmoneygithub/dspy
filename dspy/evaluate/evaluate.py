import importlib
import logging
import types
from typing import TYPE_CHECKING, Any, Callable

if TYPE_CHECKING:
    import pandas as pd

import asyncio

import tqdm

import dspy
from dspy.primitives.prediction import Prediction
from dspy.utils.callback import with_callbacks
from dspy.utils.parallelizer import ParallelExecutor

try:
    from IPython.display import HTML
    from IPython.display import display as display

except ImportError:

    def display(obj: Any):
        """
        Display the specified Python object in the console.

        :param obj: The Python object to display.
        """
        print(obj)

    def HTML(x: str) -> str:  # noqa: N802
        """
        Obtain the HTML representation of the specified string.
        """
        # NB: This method exists purely for code compatibility with the IPython HTML() function in
        # environments where IPython is not available. In such environments where IPython is not
        # available, this method will simply return the input string.
        return x


# TODO: Counting failures and having a max_failure count. When that is exceeded (also just at the end),
# we print the number of failures, the first N examples that failed, and the first N exceptions raised.

logger = logging.getLogger(__name__)


class EvaluationResult(Prediction):
    """
    A class that represents the result of an evaluation.
    It is a subclass of `dspy.Prediction` that contains the following fields

    - score: An float value (e.g., 67.30) representing the overall performance
    - results: a list of (example, prediction, score) tuples for each example in devset
    """
<<<<<<< HEAD

    def __init__(self, score: float, results: list[Tuple["dspy.Example", "dspy.Example", Any]]):
=======
    def __init__(self, score: float, results: list[tuple["dspy.Example", "dspy.Example", Any]]):
>>>>>>> 873bdc5a
        super().__init__(score=score, results=results)

    def __repr__(self):
        return f"EvaluationResult(score={self.score}, results=<list of {len(self.results)} results>)"


class Evaluate:
    """DSPy Evaluate class.

    This class is used to evaluate the performance of a DSPy program. Users need to provide a evaluation dataset and
    a metric function in order to use this class. This class supports parallel evaluation on the provided dataset.
    """

    def __init__(
        self,
        *,
        devset: list["dspy.Example"],
        metric: Callable | None = None,
        num_threads: int | None = None,
        display_progress: bool = False,
        display_table: bool | int = False,
        max_errors: int | None = None,
        provide_traceback: bool | None = None,
        failure_score: float = 0.0,
        **kwargs,
    ):
        """
        Args:
            devset (list[dspy.Example]): the evaluation dataset.
            metric (Callable): The metric function to use for evaluation.
            num_threads (Optional[int]): The number of threads to use for parallel evaluation.
            display_progress (bool): Whether to display progress during evaluation.
            display_table (Union[bool, int]): Whether to display the evaluation results in a table.
                If a number is passed, the evaluation results will be truncated to that number before displayed.
            max_errors (Optional[int]): The maximum number of errors to allow before
                stopping evaluation. If ``None``, inherits from ``dspy.settings.max_errors``.
            provide_traceback (Optional[bool]): Whether to provide traceback information during evaluation.
            failure_score (float): The default score to use if evaluation fails due to an exception.
        """
        self.devset = devset
        self.metric = metric
        self.num_threads = num_threads
        self.display_progress = display_progress
        self.display_table = display_table
        self.max_errors = max_errors
        self.provide_traceback = provide_traceback
        self.failure_score = failure_score

    @with_callbacks
    def __call__(
        self,
        program: "dspy.Module",
        metric: Callable | None = None,
        devset: list["dspy.Example"] | None = None,
        num_threads: int | None = None,
        display_progress: bool | None = None,
        display_table: bool | int | None = None,
        callback_metadata: dict[str, Any] | None = None,
    ) -> EvaluationResult:
        """
        Args:
            program (dspy.Module): The DSPy program to evaluate.
            metric (Callable): The metric function to use for evaluation. if not provided, use `self.metric`.
            devset (list[dspy.Example]): the evaluation dataset. if not provided, use `self.devset`.
            num_threads (Optional[int]): The number of threads to use for parallel evaluation. if not provided, use
                `self.num_threads`.
            display_progress (bool): Whether to display progress during evaluation. if not provided, use
                `self.display_progress`.
            display_table (Union[bool, int]): Whether to display the evaluation results in a table. if not provided, use
                `self.display_table`. If a number is passed, the evaluation results will be truncated to that number before displayed.
            callback_metadata (dict): Metadata to be used for evaluate callback handlers.

        Returns:
            The evaluation results are returned as a dspy.EvaluationResult object containing the following attributes:

            - score: A float percentage score (e.g., 67.30) representing overall performance

            - results: a list of (example, prediction, score) tuples for each example in devset
        """
        metric, devset, num_threads, display_progress, display_table = self._resolve_call_args(
            metric, devset, num_threads, display_progress, display_table
        )
        if callback_metadata:
            logger.debug(f"Evaluate is called with callback metadata: {callback_metadata}")
        tqdm.tqdm._instances.clear()
        results = self._execute_with_multithreading(program, metric, devset, num_threads, display_progress)
        return self._process_evaluate_result(devset, results, metric, display_table)

    @with_callbacks
    async def acall(
        self,
        program: "dspy.Module",
        metric: Callable | None = None,
        devset: List["dspy.Example"] | None = None,
        num_threads: int | None = None,
        display_progress: bool | None = None,
        display_table: bool | int | None = None,
        callback_metadata: dict[str, Any] | None = None,
    ) -> EvaluationResult:
        """Async version of `Evaluate.__call__`."""
        metric, devset, num_threads, display_progress, display_table = self._resolve_call_args(
            metric, devset, num_threads, display_progress, display_table
        )
        if callback_metadata:
            logger.debug(f"Evaluate.acall is called with callback metadata: {callback_metadata}")
        tqdm.tqdm._instances.clear()
        results = await self._execute_with_event_loop(program, metric, devset, num_threads)
        return self._process_evaluate_result(devset, results, metric, display_table)

    def _resolve_call_args(self, metric, devset, num_threads, display_progress, display_table):
        return (
            metric or self.metric,
            devset or self.devset,
            num_threads or self.num_threads,
            display_progress or self.display_progress,
            display_table or self.display_table,
        )

    def _process_evaluate_result(self, devset, results, metric, display_table):
        assert len(devset) == len(results)
        results = [((dspy.Prediction(), self.failure_score) if r is None else r) for r in results]
        results = [(example, prediction, score) for example, (prediction, score) in zip(devset, results, strict=False)]
        ncorrect, ntotal = sum(score for *_, score in results), len(devset)
        logger.info(f"Average Metric: {ncorrect} / {ntotal} ({round(100 * ncorrect / ntotal, 1)}%)")
        if display_table:
            if importlib.util.find_spec("pandas") is not None:
                metric_name = metric.__name__ if isinstance(metric, types.FunctionType) else metric.__class__.__name__
                result_df = self._construct_result_table(results, metric_name)
                self._display_result_table(result_df, display_table, metric_name)
            else:
                logger.warning("Skipping table display since `pandas` is not installed.")
        return EvaluationResult(
            score=round(100 * ncorrect / ntotal, 2),
            results=results,
        )

    def _execute_with_multithreading(
        self,
        program: "dspy.Module",
        metric: Callable,
        devset: List["dspy.Example"],
        num_threads: int,
        disable_progress_bar: bool,
    ):
        executor = ParallelExecutor(
            num_threads=num_threads,
            disable_progress_bar=disable_progress_bar,
            max_errors=(self.max_errors or dspy.settings.max_errors),
            provide_traceback=self.provide_traceback,
            compare_results=True,
        )

        def process_item(example):
            prediction = program(**example.inputs())
            score = metric(example, prediction)
            return prediction, score

        return executor.execute(process_item, devset)

    async def _execute_with_event_loop(
        self,
        program: "dspy.Module",
        metric: Callable,
        devset: List["dspy.Example"],
        num_threads: int,
    ):
        queue = asyncio.Queue()
        results = [None] * len(devset)
        for i, example in enumerate(devset):
            await queue.put((i, example))

        for _ in range(num_threads):
            # Add a sentinel value to indicate that the worker should exit
            await queue.put((-1, None))

        # Create tqdm progress bar
        pbar = tqdm.tqdm(total=len(devset), dynamic_ncols=True)

        async def worker():
            while True:
                index, example = await queue.get()
                if index == -1:
                    break
                prediction = await program.acall(**example.inputs())
                score = metric(example, prediction)
                results[index] = (prediction, score)

                vals = [r[-1] for r in results if r is not None]
                nresults = sum(vals)
                ntotal = len(vals)
                pct = round(100 * nresults / ntotal, 1) if ntotal else 0
                pbar.set_description(f"Average Metric: {nresults:.2f} / {ntotal} ({pct}%)")
                pbar.update(1)
                queue.task_done()

        workers = [asyncio.create_task(worker()) for _ in range(num_threads)]
        await asyncio.gather(*workers)
        pbar.close()

        return results

    def _construct_result_table(
        self, results: list[tuple["dspy.Example", "dspy.Example", Any]], metric_name: str
    ) -> "pd.DataFrame":
        """
        Construct a pandas DataFrame from the specified result list.
        Let's not try to change the name of this method as it may be patched by external tracing tools.

        Args:
            results: The list of results to construct the result DataFrame from.
            metric_name: The name of the metric used for evaluation.

        Returns:
            The constructed pandas DataFrame.
        """
        import pandas as pd

        data = [
            (
                merge_dicts(example, prediction) | {"correct": score}
                if prediction_is_dictlike(prediction)
                else dict(example) | {"prediction": prediction, "correct": score}
            )
            for example, prediction, score in results
        ]

        # Truncate every cell in the DataFrame (DataFrame.applymap was renamed to DataFrame.map in Pandas 2.1.0)
        result_df = pd.DataFrame(data)
        result_df = result_df.map(truncate_cell) if hasattr(result_df, "map") else result_df.applymap(truncate_cell)

        return result_df.rename(columns={"correct": metric_name})

    def _display_result_table(self, result_df: "pd.DataFrame", display_table: bool | int, metric_name: str):
        """
        Display the specified result DataFrame in a table format.

        Args:
            result_df: The result DataFrame to display.
            display_table: Whether to display the evaluation results in a table.
                If a number is passed, the evaluation results will be truncated to that number before displayed.
            metric_name: The name of the metric used for evaluation.
        """
        if isinstance(display_table, bool):
            df_to_display = result_df.copy()
            truncated_rows = 0
        else:
            df_to_display = result_df.head(display_table).copy()
            truncated_rows = len(result_df) - display_table

        df_to_display = stylize_metric_name(df_to_display, metric_name)

        display_dataframe(df_to_display)

        if truncated_rows > 0:
            # Simplified message about the truncated rows
            message = f"""
            <div style='
                text-align: center;
                font-size: 16px;
                font-weight: bold;
                color: #555;
                margin: 10px 0;'>
                ... {truncated_rows} more rows not displayed ...
            </div>
            """
            display(HTML(message))


def prediction_is_dictlike(prediction):
    # Downstream logic for displaying dictionary-like predictions depends solely on the predictions
    # having a method called `items()` for iterating through key/value pairs
    return hasattr(prediction, "items") and callable(prediction.items)


def merge_dicts(d1, d2) -> dict:
    merged = {}
    for k, v in d1.items():
        if k in d2:
            merged[f"example_{k}"] = v
        else:
            merged[k] = v

    for k, v in d2.items():
        if k in d1:
            merged[f"pred_{k}"] = v
        else:
            merged[k] = v

    return merged


def truncate_cell(content) -> str:
    """Truncate content of a cell to 25 words."""
    words = str(content).split()
    if len(words) > 25:
        return " ".join(words[:25]) + "..."
    return content


def stylize_metric_name(df: "pd.DataFrame", metric_name: str) -> "pd.DataFrame":
    """
    Stylize the cell contents of a pandas DataFrame corresponding to the specified metric name.

    :param df: The pandas DataFrame for which to stylize cell contents.
    :param metric_name: The name of the metric for which to stylize DataFrame cell contents.
    """
    df[metric_name] = df[metric_name].apply(
        lambda x: f"✔️ [{x:.3f}]" if x and isinstance(x, float) else f"✔️ [{x}]" if x else ""
    )
    return df


def display_dataframe(df: "pd.DataFrame"):
    """
    Display the specified Pandas DataFrame in the console.

    :param df: The Pandas DataFrame to display.
    """
    import pandas as pd

    if is_in_ipython_notebook_environment():
        display(configure_dataframe_for_ipython_notebook_display(df))
    else:
        # Pretty print the DataFrame to the console
        with pd.option_context(
            "display.max_rows", None, "display.max_columns", None
        ):  # more options can be specified also
            print(df)


def configure_dataframe_for_ipython_notebook_display(df: "pd.DataFrame") -> "pd.DataFrame":
    """Set various pandas display options for DataFrame in an IPython notebook environment."""
    import pandas as pd

    pd.options.display.max_colwidth = 70
    return df


def is_in_ipython_notebook_environment():
    """
    Check if the current environment is an IPython notebook environment.

    :return: True if the current environment is an IPython notebook environment, False otherwise.
    """
    try:
        from IPython import get_ipython

        # This is a best-effort check to see if we are in an IPython notebook environment
        return "IPKernelApp" in getattr(get_ipython(), "config", {})
    except ImportError:
        return False


# FIXME: TODO: The merge_dicts stuff above is way too quick and dirty.
# TODO: the display_table can't handle False but can handle 0!
# Not sure how it works with True exactly, probably fails too.<|MERGE_RESOLUTION|>--- conflicted
+++ resolved
@@ -53,12 +53,8 @@
     - score: An float value (e.g., 67.30) representing the overall performance
     - results: a list of (example, prediction, score) tuples for each example in devset
     """
-<<<<<<< HEAD
-
-    def __init__(self, score: float, results: list[Tuple["dspy.Example", "dspy.Example", Any]]):
-=======
+
     def __init__(self, score: float, results: list[tuple["dspy.Example", "dspy.Example", Any]]):
->>>>>>> 873bdc5a
         super().__init__(score=score, results=results)
 
     def __repr__(self):
@@ -152,7 +148,7 @@
         self,
         program: "dspy.Module",
         metric: Callable | None = None,
-        devset: List["dspy.Example"] | None = None,
+        devset: list["dspy.Example"] | None = None,
         num_threads: int | None = None,
         display_progress: bool | None = None,
         display_table: bool | int | None = None,
@@ -199,7 +195,7 @@
         self,
         program: "dspy.Module",
         metric: Callable,
-        devset: List["dspy.Example"],
+        devset: list["dspy.Example"],
         num_threads: int,
         disable_progress_bar: bool,
     ):
@@ -222,7 +218,7 @@
         self,
         program: "dspy.Module",
         metric: Callable,
-        devset: List["dspy.Example"],
+        devset: list["dspy.Example"],
         num_threads: int,
     ):
         queue = asyncio.Queue()

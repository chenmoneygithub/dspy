from typing import TYPE_CHECKING, Any, Union

<<<<<<< HEAD
from dspy.adapters.types.tool import Tool, resolve_json_schema_reference
=======
from dspy.primitives.tool import Tool, convert_input_schema_to_tool_args
>>>>>>> 0e685686

if TYPE_CHECKING:
    import mcp


def _convert_mcp_tool_result(call_tool_result: "mcp.types.CallToolResult") -> Union[str, list[Any]]:
    from mcp.types import TextContent

    text_contents: list[TextContent] = []
    non_text_contents = []
    for content in call_tool_result.content:
        if isinstance(content, TextContent):
            text_contents.append(content)
        else:
            non_text_contents.append(content)

    tool_content = [content.text for content in text_contents]
    if len(text_contents) == 1:
        tool_content = tool_content[0]

    if call_tool_result.isError:
        raise RuntimeError(f"Failed to call a MCP tool: {tool_content}")

    return tool_content or non_text_contents


def convert_mcp_tool(session: "mcp.client.session.ClientSession", tool: "mcp.types.Tool") -> Tool:
    """Build a DSPy tool from an MCP tool.

    Args:
        session: The MCP session to use.
        tool: The MCP tool to convert.

    Returns:
        A dspy Tool object.
    """
    args, arg_types, arg_desc = convert_input_schema_to_tool_args(tool.inputSchema)

    # Convert the MCP tool and Session to a single async method
    async def func(*args, **kwargs):
        result = await session.call_tool(tool.name, arguments=kwargs)
        return _convert_mcp_tool_result(result)

    return Tool(func=func, name=tool.name, desc=tool.description, args=args, arg_types=arg_types, arg_desc=arg_desc)<|MERGE_RESOLUTION|>--- conflicted
+++ resolved
@@ -1,10 +1,6 @@
 from typing import TYPE_CHECKING, Any, Union
 
-<<<<<<< HEAD
-from dspy.adapters.types.tool import Tool, resolve_json_schema_reference
-=======
-from dspy.primitives.tool import Tool, convert_input_schema_to_tool_args
->>>>>>> 0e685686
+from dspy.adapters.types.tool import Tool, convert_input_schema_to_tool_args
 
 if TYPE_CHECKING:
     import mcp
